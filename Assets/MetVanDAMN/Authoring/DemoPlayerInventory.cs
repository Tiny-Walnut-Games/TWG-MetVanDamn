using UnityEngine;
using System.Collections.Generic;

namespace TinyWalnutGames.MetVanDAMN.Authoring
    {
    /// <summary>
    /// Complete player inventory system with equipment slots and item management.
    /// Supports weapon, offhand, armor, and trinket slots with full UI integration.
    /// </summary>
    public class DemoPlayerInventory : MonoBehaviour
        {
        [Header("Inventory Settings")]
        public int inventorySize = 20;

        [Header("Input")]
        public KeyCode inventoryKey = KeyCode.I;
        public KeyCode quickUseKey = KeyCode.F;

        // Equipment slots
        private DemoItem equippedWeapon;
        private DemoItem equippedOffhand;
        private DemoItem equippedArmor;
        private DemoItem equippedTrinket;

        // Currency
        public int Coins { get; private set; } = 0;

        // Inventory storage
        private List<DemoItem> inventoryItems = new();
        private int maxInventorySize;

        // Components
        private DemoPlayerCombat playerCombat;
        private DemoPlayerMovement playerMovement;

        // Events
        public System.Action OnInventoryChanged;
        public System.Action<DemoItem> OnItemEquipped;
        public System.Action<DemoItem> OnItemUnequipped;
        public System.Action<DemoItem> OnItemUsed;

        private void Awake()
            {
            maxInventorySize = inventorySize;
            playerCombat = GetComponent<DemoPlayerCombat>();
            playerMovement = GetComponent<DemoPlayerMovement>();

            // Initialize with some starter items
            InitializeStarterItems();
            }

        private void Update()
            {
            HandleInventoryInput();
            }

        private void HandleInventoryInput()
            {
            if (Input.GetKeyDown(inventoryKey))
                {
                ToggleInventoryUI();
                }

            if (Input.GetKeyDown(quickUseKey))
                {
                UseQuickItem();
                }
            }

        private void InitializeStarterItems()
            {
            // Add some starter items for demo
            var starterSword = new DemoItem
                {
                id = "starter_sword",
                name = "Starter Sword",
                description = "A basic sword for beginning adventurers.",
                type = ItemType.Weapon,
                rarity = ItemRarity.Common,
                stackSize = 1,
                value = 50,
                weaponStats = new WeaponStats { damage = 25, range = 2f, attackSpeed = 1f }
                };

            var healthPotion = new DemoItem
                {
                id = "health_potion",
                name = "Health Potion",
                description = "Restores 50 health points.",
                type = ItemType.Consumable,
                rarity = ItemRarity.Common,
                stackSize = 5,
                value = 25,
                consumableEffect = ConsumableEffect.Heal,
                effectValue = 50
                };

            var leatherArmor = new DemoItem
                {
                id = "leather_armor",
                name = "Leather Armor",
                description = "Basic protection for new adventurers.",
                type = ItemType.Armor,
                rarity = ItemRarity.Common,
                stackSize = 1,
                value = 75,
                armorStats = new ArmorStats { defense = 10, healthBonus = 20 }
                };

            AddItem(starterSword);
            AddItem(healthPotion, 3);
            AddItem(leatherArmor);

            // Auto-equip starter items
            EquipItem(starterSword);
            EquipItem(leatherArmor);
            }

        // Currency API
        public void AddCoins(int amount)
            {
            if (amount <= 0) return;
            Coins += amount;
            OnInventoryChanged?.Invoke();
            }

        public bool SpendCoins(int amount)
            {
            if (amount <= 0) return true;
            if (Coins < amount) return false;
            Coins -= amount;
            OnInventoryChanged?.Invoke();
            return true;
            }

        public bool AddItem(DemoItem item, int quantity = 1)
            {
            if (item == null) return false;

            // Try to stack with existing items
            if (item.stackSize > 1)
                {
                foreach (var existingItem in inventoryItems)
                    {
                    if (existingItem.id == item.id && existingItem.currentStack < existingItem.stackSize)
                        {
                        int spaceInStack = existingItem.stackSize - existingItem.currentStack;
                        int amountToAdd = Mathf.Min(quantity, spaceInStack);

                        existingItem.currentStack += amountToAdd;
                        quantity -= amountToAdd;

                        if (quantity <= 0)
                            {
                            OnInventoryChanged?.Invoke();
                            return true;
                            }
                        }
                    }
                }

            // Add new stacks
            while (quantity > 0 && inventoryItems.Count < maxInventorySize)
                {
                var newItem = item.Clone();
                newItem.currentStack = Mathf.Min(quantity, newItem.stackSize);
                quantity -= newItem.currentStack;

                inventoryItems.Add(newItem);
                }

            OnInventoryChanged?.Invoke();
            return quantity <= 0; // Return true if all items were added
            }

        public bool RemoveItem(string itemId, int quantity = 1)
            {
            int remainingToRemove = quantity;

            for (int i = inventoryItems.Count - 1; i >= 0; i--)
                {
                if (inventoryItems[i].id == itemId)
                    {
                    int removeFromStack = Mathf.Min(remainingToRemove, inventoryItems[i].currentStack);
                    inventoryItems[i].currentStack -= removeFromStack;
                    remainingToRemove -= removeFromStack;

                    if (inventoryItems[i].currentStack <= 0)
                        {
                        inventoryItems.RemoveAt(i);
                        }

                    if (remainingToRemove <= 0)
                        {
                        break;
                        }
                    }
                }

            OnInventoryChanged?.Invoke();
            return remainingToRemove <= 0;
            }

        public bool HasItem(string itemId, int quantity = 1)
            {
            int totalCount = 0;
            foreach (var item in inventoryItems)
                {
                if (item.id == itemId)
                    {
                    totalCount += item.currentStack;
                    if (totalCount >= quantity)
                        {
                        return true;
                        }
                    }
                }
            return false;
            }

        public bool EquipItem(DemoItem item)
            {
            if (item == null) return false;

            // Check if item can be equipped
            switch (item.type)
                {
                case ItemType.Weapon:
                    return EquipWeapon(item);
                case ItemType.Offhand:
                    return EquipOffhand(item);
                case ItemType.Armor:
                    return EquipArmor(item);
                case ItemType.Trinket:
                    return EquipTrinket(item);
                default:
                    return false;
                }
            }

        public bool UnequipItem(EquipmentSlot slot)
            {
            DemoItem itemToUnequip = null;

            switch (slot)
                {
                case EquipmentSlot.Weapon:
                    itemToUnequip = equippedWeapon;
                    equippedWeapon = null;
                    break;
                case EquipmentSlot.Offhand:
                    itemToUnequip = equippedOffhand;
                    equippedOffhand = null;
                    break;
                case EquipmentSlot.Armor:
                    itemToUnequip = equippedArmor;
                    equippedArmor = null;
                    break;
                case EquipmentSlot.Trinket:
                    itemToUnequip = equippedTrinket;
                    equippedTrinket = null;
                    break;
                }

            if (itemToUnequip != null)
                {
                // Try to add back to inventory
                if (AddItem(itemToUnequip))
                    {
                    OnItemUnequipped?.Invoke(itemToUnequip);
                    UpdatePlayerStats();
                    return true;
                    }
                else
                    {
                    // Re-equip if inventory is full
                    EquipItem(itemToUnequip);
                    return false;
                    }
                }

            return false;
            }

        public bool UseItem(DemoItem item)
            {
            if (item == null || item.type != ItemType.Consumable) return false;

            // Apply consumable effect
            switch (item.consumableEffect)
                {
                case ConsumableEffect.Heal:
                    if (playerCombat)
                        {
                        playerCombat.Heal(item.effectValue);
                        }
                    break;
                case ConsumableEffect.Mana:
                    // Restore mana/energy if system exists
                    break;
                case ConsumableEffect.Buff:
                    ApplyBuff(item);
                    break;
                }

            // Remove one from inventory
            RemoveItem(item.id, 1);
            OnItemUsed?.Invoke(item);

            return true;
            }

        private bool EquipWeapon(DemoItem weapon)
            {
            // Unequip current weapon if any
            if (equippedWeapon != null && !AddItem(equippedWeapon))
                {
                return false; // Can't unequip if inventory is full
                }

            equippedWeapon = weapon;
            RemoveItem(weapon.id, 1);

            // Update combat system with new weapon
            if (playerCombat && weapon.weaponStats != null)
                {
                var demoWeapon = new DemoWeapon
                    {
                    name = weapon.name,
                    type = GetWeaponType(weapon),
                    damage = weapon.weaponStats.damage,
                    range = weapon.weaponStats.range,
                    attackSpeed = weapon.weaponStats.attackSpeed
                    };
                playerCombat.AddWeapon(demoWeapon);
                }

            OnItemEquipped?.Invoke(weapon);
            UpdatePlayerStats();
            return true;
            }

        private bool EquipOffhand(DemoItem offhand)
            {
            if (equippedOffhand != null && !AddItem(equippedOffhand))
                {
                return false;
                }

            equippedOffhand = offhand;
            RemoveItem(offhand.id, 1);
            OnItemEquipped?.Invoke(offhand);
            UpdatePlayerStats();
            return true;
            }

        private bool EquipArmor(DemoItem armor)
            {
            if (equippedArmor != null && !AddItem(equippedArmor))
                {
                return false;
                }

            equippedArmor = armor;
            RemoveItem(armor.id, 1);
            OnItemEquipped?.Invoke(armor);
            UpdatePlayerStats();
            return true;
            }

        private bool EquipTrinket(DemoItem trinket)
            {
            if (equippedTrinket != null && !AddItem(equippedTrinket))
                {
                return false;
                }

            equippedTrinket = trinket;
            RemoveItem(trinket.id, 1);
            OnItemEquipped?.Invoke(trinket);
            UpdatePlayerStats();
            return true;
            }

        private void UpdatePlayerStats()
            {
            // Apply stat bonuses from equipped items
            int totalHealthBonus = 0;
            int totalDefenseBonus = 0;

            if (equippedArmor?.armorStats != null)
                {
                totalHealthBonus += equippedArmor.armorStats.healthBonus;
                totalDefenseBonus += equippedArmor.armorStats.defense;
                }

            if (equippedTrinket?.trinketStats != null)
                {
                totalHealthBonus += equippedTrinket.trinketStats.healthBonus;
                // Apply other trinket bonuses
                }

            // Update player combat with new stats
            if (playerCombat)
                {
                // Apply stat bonuses from equipped items to combat system
                ApplyStatBonusesToCombat();
                }
            }

        private void ApplyBuff(DemoItem item)
            {
            // Apply temporary buff effects from consumable items
            if (item.type == ItemType.Consumable)
                {
                Debug.Log($"🧪 Applying buff from {item.name}");

                // Apply different buffs based on item properties
                if (item.name.ToLower().Contains("health"))
                    {
                    ApplyHealthBuff(item);
                    }
                else if (item.name.ToLower().Contains("damage"))
                    {
                    ApplyDamageBuff(item);
                    }
                else if (item.name.ToLower().Contains("speed"))
                    {
                    ApplySpeedBuff(item);
                    }
                else if (item.name.ToLower().Contains("defense"))
                    {
                    ApplyDefenseBuff(item);
                    }
                else
                    {
                    // Generic buff
                    ApplyGenericBuff(item);
                    }
                }
            }

        private void ApplyHealthBuff(DemoItem item)
            {
            // Restore health based on item potency
            float healAmount = item.armorStats.healthBonus;
            if (healAmount <= 0) healAmount = 25f; // Default heal amount

            if (playerCombat)
                {
                playerCombat.Heal(healAmount);
                Debug.Log($"💚 Healed for {healAmount} HP");
                }
            }

        private void ApplyDamageBuff(DemoItem item)
            {
            // Temporary damage increase
            float damageBonus = item.weaponStats.damage;
            if (damageBonus <= 0) damageBonus = 10f; // Default damage bonus

            StartCoroutine(ApplyTemporaryDamageBuff(damageBonus, 30f)); // 30 second duration
            }

        private void ApplySpeedBuff(DemoItem item)
            {
            // Temporary speed increase
            var playerMovement = GetComponent<DemoPlayerMovement>();
            if (playerMovement)
                {
                StartCoroutine(ApplyTemporarySpeedBuff(playerMovement, 1.5f, 20f)); // 50% speed boost for 20 seconds
                }
            }

        private void ApplyDefenseBuff(DemoItem item)
            {
            // Temporary defense increase
            float defenseBonus = item.armorStats.defense;
            if (defenseBonus <= 0) defenseBonus = 5f; // Default defense bonus

            StartCoroutine(ApplyTemporaryDefenseBuff(defenseBonus, 60f)); // 1 minute duration
            }

        private void ApplyGenericBuff(DemoItem item)
            {
            // Apply a small bonus to all stats
            Debug.Log($"✨ Applied generic buff from {item.name}");

            StartCoroutine(ApplyTemporaryDamageBuff(5f, 20f));

            var playerMovement = GetComponent<DemoPlayerMovement>();
            if (playerMovement)
                {
                StartCoroutine(ApplyTemporarySpeedBuff(playerMovement, 1.2f, 20f));
                }
            }

        private System.Collections.IEnumerator ApplyTemporaryDamageBuff(float damageBonus, float duration)
            {
            if (playerCombat)
                {
                playerCombat.AddDamageBonus(damageBonus);
                Debug.Log($"⚔️ Damage increased by {damageBonus} for {duration} seconds");

                yield return new WaitForSeconds(duration);

                playerCombat.RemoveDamageBonus(damageBonus);
                Debug.Log($"⚔️ Damage buff expired");
                }
            }

        private System.Collections.IEnumerator ApplyTemporarySpeedBuff(DemoPlayerMovement movement, float speedMultiplier, float duration)
            {
            movement.ApplySpeedMultiplier(speedMultiplier);
            Debug.Log($"💨 Speed increased by {(speedMultiplier - 1) * 100}% for {duration} seconds");

            yield return new WaitForSeconds(duration);

            movement.RemoveSpeedMultiplier(speedMultiplier);
            Debug.Log($"💨 Speed buff expired");
            }

        private System.Collections.IEnumerator ApplyTemporaryDefenseBuff(float defenseBonus, float duration)
            {
            if (playerCombat)
                {
                playerCombat.AddDefenseBonus(defenseBonus);
                Debug.Log($"🛡️ Defense increased by {defenseBonus} for {duration} seconds");

                yield return new WaitForSeconds(duration);

                playerCombat.RemoveDefenseBonus(defenseBonus);
                Debug.Log($"🛡️ Defense buff expired");
                }
            }

        private void ApplyStatBonusesToCombat()
            {
            // Calculate total stat bonuses from all equipped items
            float totalHealthBonus = 0f;
            float totalDefenseBonus = 0f;
            float totalDamageBonus = 0f;

            if (equippedArmor != null)
                {
                totalHealthBonus += equippedArmor.armorStats.healthBonus;
                totalDefenseBonus += equippedArmor.armorStats.defense;
                }

            if (equippedWeapon != null)
                {
                totalDamageBonus += equippedWeapon.weaponStats.damage * 0.1f; // 10% of weapon damage as bonus
                }

            if (equippedTrinket != null)
                {
                // Trinkets provide small bonuses to all stats
                totalHealthBonus += equippedTrinket.armorStats.healthBonus;
                totalDefenseBonus += equippedTrinket.armorStats.defense;
                totalDamageBonus += equippedTrinket.weaponStats.damage * 0.05f; // 5% damage bonus
                }

            // Apply bonuses to combat system
            if (playerCombat)
                {
                playerCombat.SetEquipmentBonuses(totalHealthBonus, totalDefenseBonus, totalDamageBonus);
                }
            }

        private WeaponType GetWeaponType(DemoItem weapon)
            {
            // Determine weapon type based on weapon stats or item properties
            if (weapon.weaponStats.range > 5f)
                {
                return WeaponType.Ranged;
                }
            else if (weapon.name.ToLower().Contains("staff"))
                {
                return WeaponType.AoE;
                }
            else
                {
                return WeaponType.Melee;
                }
            }

        private void UseQuickItem()
            {
            // Use first consumable item in inventory
            foreach (var item in inventoryItems)
                {
                if (item.type == ItemType.Consumable)
                    {
                    UseItem(item);
                    break;
                    }
                }
            }

        private void ToggleInventoryUI()
            {
            // Full implementation for inventory UI toggle
            var inventoryUI = FindFirstObjectByType<DemoInventoryUI>();
            if (inventoryUI)
                {
                inventoryUI.ToggleInventory();
                Debug.Log($"🎒 Inventory UI toggled: {(inventoryUI.IsVisible ? "Open" : "Closed")}");
                }
            else
                {
                // Create inventory UI if it doesn't exist
                CreateInventoryUI();
                }
            }

        private void CreateInventoryUI()
            {
            Debug.Log("🎒 Creating inventory UI...");

            // Find or create canvas
            var canvas = FindFirstObjectByType<Canvas>();
            if (!canvas)
                {
                var canvasObj = new GameObject("InventoryCanvas");
                canvas = canvasObj.AddComponent<Canvas>();
                canvas.renderMode = RenderMode.ScreenSpaceOverlay;
                canvas.sortingOrder = 100;
                canvasObj.AddComponent<UnityEngine.UI.GraphicRaycaster>();

                // Add EventSystem if not present
                if (!FindFirstObjectByType<UnityEngine.EventSystems.EventSystem>())
                    {
                    var eventSystemObj = new GameObject("EventSystem");
                    eventSystemObj.AddComponent<UnityEngine.EventSystems.EventSystem>();
                    eventSystemObj.AddComponent<UnityEngine.EventSystems.StandaloneInputModule>();
                    }
                }

            // Create inventory UI GameObject
            var inventoryUIObj = new GameObject("DemoInventoryUI");
            inventoryUIObj.transform.SetParent(canvas.transform, false);

            var inventoryUI = inventoryUIObj.AddComponent<DemoInventoryUI>();
            // Bind and initialize UI
            inventoryUI.playerInventory = this;
            inventoryUI.Initialize();
            inventoryUI.ToggleInventory();

            Debug.Log("🎒 Inventory UI created and opened");
            }

        // Public API
        public List<DemoItem> GetInventoryItems() => new(inventoryItems);
        public DemoItem GetEquippedItem(EquipmentSlot slot)
            {
            switch (slot)
                {
                case EquipmentSlot.Weapon: return equippedWeapon;
                case EquipmentSlot.Offhand: return equippedOffhand;
                case EquipmentSlot.Armor: return equippedArmor;
                case EquipmentSlot.Trinket: return equippedTrinket;
                default: return null;
                }
            }

        public int GetInventorySpace() => maxInventorySize - inventoryItems.Count;
        public bool IsInventoryFull() => inventoryItems.Count >= maxInventorySize;

<<<<<<< HEAD
        // Expose equipped items for save systems
        public DemoItem EquippedWeapon => equippedWeapon;
        public DemoItem EquippedOffhand => equippedOffhand;
        public DemoItem EquippedArmor => equippedArmor;
        public DemoItem EquippedTrinket => equippedTrinket;
        }
=======
        // Upgrade system support
        private bool autoLootEnabled = false;

        /// <summary>
        /// Set inventory stats from upgrade system
        /// </summary>
        public void SetStats(int newInventorySlots, float newInteractionRange, float newScanRange, float newLootMagnetRange)
        {
            maxInventorySize = newInventorySlots;
            interactionRange = newInteractionRange;
            scanRange = newScanRange;
            lootMagnetRange = newLootMagnetRange;
        }

        /// <summary>
        /// Enable/disable automatic loot pickup
        /// </summary>
        public void EnableAutoLoot(bool enabled)
        {
            autoLootEnabled = enabled;
            
            if (enabled)
            {
                // Start auto-loot checking coroutine
                StartCoroutine(AutoLootCoroutine());
            }
        }

        /// <summary>
        /// Auto-loot coroutine - automatically pickup nearby items
        /// </summary>
        private System.Collections.IEnumerator AutoLootCoroutine()
        {
            while (autoLootEnabled)
            {
                // Find nearby loot items
                var nearbyItems = Physics.OverlapSphere(transform.position, lootMagnetRange);
                
                foreach (var item in nearbyItems)
                {
                    var lootComponent = item.GetComponent<DemoLootDrop>();
                    if (lootComponent && !IsInventoryFull())
                    {
                        var lootItem = lootComponent.GetItem();
                        if (lootItem != null)
                        {
                            AddItem(lootItem);
                            Destroy(item.gameObject);
                        }
                    }
                }

                yield return new WaitForSeconds(0.5f); // Check every half second
            }
        }
    }
>>>>>>> 9d31db9c

    [System.Serializable]
    public class DemoItem
        {
        public string id;
        public string name;
        public string description;
        public ItemType type;
        public ItemRarity rarity;
        public int stackSize = 1;
        public int currentStack = 1;
        public int value;

        // Equipment stats
        public WeaponStats weaponStats;
        public ArmorStats armorStats;
        public TrinketStats trinketStats;

        // Consumable properties
        public ConsumableEffect consumableEffect;
        public int effectValue;

        public DemoItem Clone()
            {
            return new DemoItem
                {
                id = this.id,
                name = this.name,
                description = this.description,
                type = this.type,
                rarity = this.rarity,
                stackSize = this.stackSize,
                currentStack = 1, // New stack starts at 1
                value = this.value,
                weaponStats = this.weaponStats?.Clone(),
                armorStats = this.armorStats?.Clone(),
                trinketStats = this.trinketStats?.Clone(),
                consumableEffect = this.consumableEffect,
                effectValue = this.effectValue
                };
            }
        }

    [System.Serializable]
    public class WeaponStats
        {
        public int damage;
        public float range;
        public float attackSpeed;

        public WeaponStats Clone()
            {
            return new WeaponStats
                {
                damage = this.damage,
                range = this.range,
                attackSpeed = this.attackSpeed
                };
            }
        }

    [System.Serializable]
    public class ArmorStats
        {
        public int defense;
        public int healthBonus;

        public ArmorStats Clone()
            {
            return new ArmorStats
                {
                defense = this.defense,
                healthBonus = this.healthBonus
                };
            }
        }

    [System.Serializable]
    public class TrinketStats
        {
        public int healthBonus;
        public int manaBonus;
        public float speedBonus;

        public TrinketStats Clone()
            {
            return new TrinketStats
                {
                healthBonus = this.healthBonus,
                manaBonus = this.manaBonus,
                speedBonus = this.speedBonus
                };
            }
        }

    public enum ItemType
        {
        Weapon,
        Offhand,
        Armor,
        Trinket,
        Consumable,
        Material,
        Quest
        }

    public enum ItemRarity
        {
        Common,
        Uncommon,
        Rare,
        Epic,
        Legendary
        }

    public enum EquipmentSlot
        {
        Weapon,
        Offhand,
        Armor,
        Trinket
        }

    public enum ConsumableEffect
        {
        Heal,
        Mana,
        Buff,
        Debuff
        }
    }<|MERGE_RESOLUTION|>--- conflicted
+++ resolved
@@ -666,14 +666,6 @@
         public int GetInventorySpace() => maxInventorySize - inventoryItems.Count;
         public bool IsInventoryFull() => inventoryItems.Count >= maxInventorySize;
 
-<<<<<<< HEAD
-        // Expose equipped items for save systems
-        public DemoItem EquippedWeapon => equippedWeapon;
-        public DemoItem EquippedOffhand => equippedOffhand;
-        public DemoItem EquippedArmor => equippedArmor;
-        public DemoItem EquippedTrinket => equippedTrinket;
-        }
-=======
         // Upgrade system support
         private bool autoLootEnabled = false;
 
@@ -681,56 +673,55 @@
         /// Set inventory stats from upgrade system
         /// </summary>
         public void SetStats(int newInventorySlots, float newInteractionRange, float newScanRange, float newLootMagnetRange)
-        {
+            {
             maxInventorySize = newInventorySlots;
             interactionRange = newInteractionRange;
             scanRange = newScanRange;
             lootMagnetRange = newLootMagnetRange;
-        }
+            }
 
         /// <summary>
         /// Enable/disable automatic loot pickup
         /// </summary>
         public void EnableAutoLoot(bool enabled)
-        {
+            {
             autoLootEnabled = enabled;
-            
+
             if (enabled)
-            {
+                {
                 // Start auto-loot checking coroutine
                 StartCoroutine(AutoLootCoroutine());
-            }
-        }
+                }
+            }
 
         /// <summary>
         /// Auto-loot coroutine - automatically pickup nearby items
         /// </summary>
         private System.Collections.IEnumerator AutoLootCoroutine()
-        {
+            {
             while (autoLootEnabled)
-            {
+                {
                 // Find nearby loot items
                 var nearbyItems = Physics.OverlapSphere(transform.position, lootMagnetRange);
-                
+
                 foreach (var item in nearbyItems)
-                {
+                    {
                     var lootComponent = item.GetComponent<DemoLootDrop>();
                     if (lootComponent && !IsInventoryFull())
-                    {
+                        {
                         var lootItem = lootComponent.GetItem();
                         if (lootItem != null)
-                        {
+                            {
                             AddItem(lootItem);
                             Destroy(item.gameObject);
+                            }
                         }
                     }
-                }
 
                 yield return new WaitForSeconds(0.5f); // Check every half second
+                }
             }
         }
-    }
->>>>>>> 9d31db9c
 
     [System.Serializable]
     public class DemoItem
