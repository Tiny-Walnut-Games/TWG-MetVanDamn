using System;
using System.IO;
using UnityEditor;
using UnityEditor.TestTools.TestRunner.Api;
using System.Text;
using UnityEngine; // for Application/Debug if needed
using System.Globalization;

namespace TinyWalnutGames.Tools.Editor
    {
    public static class HeadlessTestRunner
        {
        // Usage:
        //   -executeMethod TinyWalnutGames.Tools.Editor.HeadlessTestRunner.RunPlayMode
        //   -executeMethod TinyWalnutGames.Tools.Editor.HeadlessTestRunner.RunEditMode
        //   -executeMethod TinyWalnutGames.Tools.Editor.HeadlessTestRunner.RunAll
        // Optional env vars:
        //   UNITY_TEST_FILTER, UNITY_TEST_CATEGORY
        public static void RunPlayMode()
            {
            RunTestsInternal(TestMode.PlayMode);
            }

        public static void RunEditMode()
            {
            RunTestsInternal(TestMode.EditMode);
            }

        public static void RunAll()
            {
            Debug.Log("HeadlessTestRunner: Running all tests (EditMode + PlayMode)");
            RunTestsInternal(TestMode.EditMode | TestMode.PlayMode);
            }

        private static void RunTestsInternal(TestMode testMode)
            {
            // Allow explicit output via -testResults, test filtering via -testFilter and -testCategory
            ParseArgs(out string explicitResultsPath, out string[] cliTestNames, out string[] cliCategories);

            string projectPath = Directory.GetCurrentDirectory();
            string debugDir = Path.Combine(projectPath, "debug");
            Directory.CreateDirectory(debugDir);
<<<<<<< HEAD
            var ts = DateTime.Now.ToString("yyyyMMdd_HHmmss");
            var modeString = testMode.ToString().Replace(" ", "_").Replace(",", "_");
            var resultsPath = string.IsNullOrEmpty(explicitResultsPath)
                ? Path.Combine(debugDir, $"TestResults_{modeString}_{ts}.xml")
=======
            string ts = DateTime.Now.ToString("yyyyMMdd_HHmmss");
            string resultsPath = string.IsNullOrEmpty(explicitResultsPath)
                ? Path.Combine(debugDir, $"TestResults_{ts}.xml")
>>>>>>> ff7dc1da
                : explicitResultsPath;

            Debug.Log($"HeadlessTestRunner: Starting {testMode} tests");
            Debug.Log($"HeadlessTestRunner: Results will be saved to: {resultsPath}");

            var filter = new Filter
                {
                testMode = testMode,
                testNames = null,
                groupNames = null,
                categoryNames = cliCategories,
                assemblyNames = null
                };
            if (cliTestNames != null && cliTestNames.Length > 0)
                {
                filter.testNames = cliTestNames;
                Debug.Log($"HeadlessTestRunner: Filtering tests: {string.Join(", ", cliTestNames)}");
                }
            if (cliCategories != null && cliCategories.Length > 0)
                {
                Debug.Log($"HeadlessTestRunner: Filtering categories: {string.Join(", ", cliCategories)}");
                }

            var api = new TestRunnerApi();
            var settings = new ExecutionSettings(filter)
                {
                overloadTestRunSettings = null
                };

            api.RegisterCallbacks(new Callbacks(resultsPath, testMode));

            api.Execute(settings);
            }

        private class Callbacks : ICallbacks
            {
            private readonly string _resultsPath;
            private readonly TestMode _testMode;
            private readonly DateTime _startTime;

            public Callbacks(string resultsPath, TestMode testMode)
                {
                _resultsPath = resultsPath;
                _testMode = testMode;
                _startTime = DateTime.Now;
                }

            public void RunStarted(ITestAdaptor testsToRun) 
                { 
                Debug.Log($"HeadlessTestRunner: Test run started for {_testMode}");
                }

            public void RunFinished(ITestResultAdaptor result)
                {
                var endTime = DateTime.Now;
                var duration = (endTime - _startTime).TotalSeconds;
                
                Debug.Log($"HeadlessTestRunner: Test run finished for {_testMode} in {duration:F2} seconds");
                
                try
                    {
                    WriteEnhancedNUnitXml(result, _resultsPath, _startTime, endTime, _testMode);
                    Debug.Log($"HeadlessTestRunner: Test results written to {_resultsPath}");
                    }
                catch (Exception e)
                    {
                    Debug.LogError($"HeadlessTestRunner: Failed to write test results: {e.Message}");
                    try
                        {
<<<<<<< HEAD
                        var logPath = Path.ChangeExtension(_resultsPath, ".log");
                        File.WriteAllText(logPath, $"Error writing test results:\n{e}");
=======
                        string logPath = Path.ChangeExtension(_resultsPath, ".log");
                        File.WriteAllText(logPath, e.ToString());
>>>>>>> ff7dc1da
                        }
                    catch { /* ignore secondary failures */ }
                    }
                finally
                    {
                    try { AssetDatabase.SaveAssets(); } catch { }
                    
                    // Give Unity a moment to flush logs before exiting
                    EditorApplication.delayCall += () => EditorApplication.Exit(0);
                    }
                }

            public void TestStarted(ITestAdaptor test) 
                { 
                Debug.Log($"HeadlessTestRunner: Starting test: {test.FullName}");
                }
                
            public void TestFinished(ITestResultAdaptor result) 
                { 
                var status = result.ResultState == "Passed" ? "✅" : "❌";
                Debug.Log($"HeadlessTestRunner: {status} {result.FullName} - {result.ResultState}");
                if (!string.IsNullOrEmpty(result.Message))
                    {
                    Debug.Log($"HeadlessTestRunner: Message: {result.Message}");
                    }
                }

            private static void WriteEnhancedNUnitXml(ITestResultAdaptor result, string path, DateTime startTime, DateTime endTime, TestMode testMode)
                {
                int total = CountTotalTestCases(result);
                int passed = 0, failed = 0, skipped = 0, inconclusive = 0;
                CountResults(result, ref passed, ref failed, ref skipped, ref inconclusive);
                
                var duration = (endTime - startTime).TotalSeconds;

                var sb = new StringBuilder();
                sb.Append("<?xml version=\"1.0\" encoding=\"UTF-8\"?>\n");
                sb.AppendFormat("<test-run id=\"1\" testcasecount=\"{0}\" total=\"{0}\" passed=\"{1}\" failed=\"{2}\" inconclusive=\"{3}\" skipped=\"{4}\" result=\"{5}\" start-time=\"{6}\" end-time=\"{7}\" duration=\"{8:F6}\">\n",
                    total, passed, failed, inconclusive, skipped, 
                    failed == 0 ? "Passed" : "Failed",
                    startTime.ToString("yyyy-MM-ddTHH:mm:ss.fffZ", CultureInfo.InvariantCulture),
                    endTime.ToString("yyyy-MM-ddTHH:mm:ss.fffZ", CultureInfo.InvariantCulture),
                    duration);
                    
                sb.AppendFormat("  <command-line><![CDATA[Unity {0} Tests via HeadlessTestRunner]]></command-line>\n", testMode);
                sb.Append("  <test-suite type=\"Assembly\" id=\"0-1000\" name=\"Unity.TestRunner\" fullname=\"Unity.TestRunner\">\n");
                sb.AppendFormat("    <result>{0}</result>\n", failed == 0 ? "Passed" : "Failed");
                
                // Add detailed test results
                WriteTestSuiteDetails(result, sb, "    ");
                
                sb.Append("  </test-suite>\n");
                sb.Append("</test-run>\n");

                File.WriteAllText(path, sb.ToString());
                }

            private static void WriteTestSuiteDetails(ITestResultAdaptor node, StringBuilder sb, string indent)
                {
                if (node.HasChildren)
                    {
                    foreach (var child in node.Children)
                        {
                        sb.AppendFormat("{0}<test-suite type=\"TestFixture\" name=\"{1}\" fullname=\"{2}\">\n", 
                            indent, EscapeXml(child.Name), EscapeXml(child.FullName));
                        sb.AppendFormat("{0}  <result>{1}</result>\n", indent, child.FailCount == 0 ? "Passed" : "Failed");
                        WriteTestSuiteDetails(child, sb, indent + "  ");
                        sb.AppendFormat("{0}</test-suite>\n", indent);
                        }
                    }
                else
                    {
                    // Individual test case
                    sb.AppendFormat("{0}<test-case name=\"{1}\" fullname=\"{2}\" result=\"{3}\"", 
                        indent, EscapeXml(node.Name), EscapeXml(node.FullName), node.ResultState);
                    
                    if (node.Duration.HasValue)
                        {
                        sb.AppendFormat(" duration=\"{0:F6}\"", node.Duration.Value);
                        }
                    
                    if (!string.IsNullOrEmpty(node.Message) || !string.IsNullOrEmpty(node.StackTrace))
                        {
                        sb.Append(">\n");
                        if (!string.IsNullOrEmpty(node.Message))
                            {
                            sb.AppendFormat("{0}  <message><![CDATA[{1}]]></message>\n", indent, node.Message);
                            }
                        if (!string.IsNullOrEmpty(node.StackTrace))
                            {
                            sb.AppendFormat("{0}  <stack-trace><![CDATA[{1}]]></stack-trace>\n", indent, node.StackTrace);
                            }
                        sb.AppendFormat("{0}</test-case>\n", indent);
                        }
                    else
                        {
                        sb.Append(" />\n");
                        }
                    }
                }

            private static string EscapeXml(string text)
                {
                if (string.IsNullOrEmpty(text)) return text;
                return text.Replace("&", "&amp;")
                          .Replace("<", "&lt;")
                          .Replace(">", "&gt;")
                          .Replace("\"", "&quot;")
                          .Replace("'", "&apos;");
                }

            private static void CountResults(ITestResultAdaptor node, ref int passed, ref int failed, ref int skipped, ref int inconclusive)
                {
                if (node.HasChildren)
                    {
                    foreach (ITestResultAdaptor child in node.Children)
                        CountResults(child, ref passed, ref failed, ref skipped, ref inconclusive);
                    }
                else
                    {
                    switch (node.ResultState)
                        {
                        case "Passed": passed++; break;
                        case "Failed": failed++; break;
                        case "Skipped": skipped++; break;
                        default: inconclusive++; break;
                        }
                    }
                }

            private static int CountTotalTestCases(ITestResultAdaptor node)
                {
                if (node.HasChildren)
                    {
                    int count = 0;
                    foreach (ITestResultAdaptor child in node.Children)
                        count += CountTotalTestCases(child);
                    return count;
                    }
                else
                    {
                    return 1;
                    }
                }
            }


        private static void ParseArgs(out string resultsPath, out string[] testNames, out string[] categories)
            {
            resultsPath = null;
            testNames = null;
            categories = null;
            try
                {
                string[] args = Environment.GetCommandLineArgs();
                for (int i = 0; i < args.Length; i++)
                    {
                    string a = args[i];
                    if (string.Equals(a, "-testResults", StringComparison.OrdinalIgnoreCase))
                        {
                        if (i + 1 < args.Length) resultsPath = args[++i];
                        continue;
                        }
                    if (string.Equals(a, "-testFilter", StringComparison.OrdinalIgnoreCase) || string.Equals(a, "-filter", StringComparison.OrdinalIgnoreCase))
                        {
                        if (i + 1 < args.Length)
                            {
                            string raw = args[++i];
                            testNames = raw.Split(new[] { ';' }, StringSplitOptions.RemoveEmptyEntries);
                            }
                        continue;
                        }
                    if (string.Equals(a, "-testCategory", StringComparison.OrdinalIgnoreCase) || string.Equals(a, "-category", StringComparison.OrdinalIgnoreCase))
                        {
                        if (i + 1 < args.Length)
                            {
                            string raw = args[++i];
                            categories = raw.Split(new[] { ';' }, StringSplitOptions.RemoveEmptyEntries);
                            }
                        continue;
                        }
                    }
                }
            catch { /* ignore parse issues; fall back to defaults */ }
            }
        }
    }<|MERGE_RESOLUTION|>--- conflicted
+++ resolved
@@ -40,16 +40,10 @@
             string projectPath = Directory.GetCurrentDirectory();
             string debugDir = Path.Combine(projectPath, "debug");
             Directory.CreateDirectory(debugDir);
-<<<<<<< HEAD
             var ts = DateTime.Now.ToString("yyyyMMdd_HHmmss");
             var modeString = testMode.ToString().Replace(" ", "_").Replace(",", "_");
             var resultsPath = string.IsNullOrEmpty(explicitResultsPath)
                 ? Path.Combine(debugDir, $"TestResults_{modeString}_{ts}.xml")
-=======
-            string ts = DateTime.Now.ToString("yyyyMMdd_HHmmss");
-            string resultsPath = string.IsNullOrEmpty(explicitResultsPath)
-                ? Path.Combine(debugDir, $"TestResults_{ts}.xml")
->>>>>>> ff7dc1da
                 : explicitResultsPath;
 
             Debug.Log($"HeadlessTestRunner: Starting {testMode} tests");
@@ -119,13 +113,8 @@
                     Debug.LogError($"HeadlessTestRunner: Failed to write test results: {e.Message}");
                     try
                         {
-<<<<<<< HEAD
                         var logPath = Path.ChangeExtension(_resultsPath, ".log");
                         File.WriteAllText(logPath, $"Error writing test results:\n{e}");
-=======
-                        string logPath = Path.ChangeExtension(_resultsPath, ".log");
-                        File.WriteAllText(logPath, e.ToString());
->>>>>>> ff7dc1da
                         }
                     catch { /* ignore secondary failures */ }
                     }
